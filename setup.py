--- conflicted
+++ resolved
@@ -5,11 +5,7 @@
 
 setuptools.setup(
     name="zga",
-<<<<<<< HEAD
-    version="0.0.5.post3",
-=======
     version="0.0.6dev",
->>>>>>> c1c515da
     author="Aleksei Korzhenkov",
     author_email="oscypek@ya.ru",
     description="Prokaryotic genome assembly and annotation pipeline",
